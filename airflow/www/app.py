--- conflicted
+++ resolved
@@ -39,7 +39,7 @@
         admin.add_view(
             views.TaskInstanceModelView(models.TaskInstance, Session, name="Task Instances", category="Browse")
         )
-<<<<<<< HEAD
+
         admin.add_view(views.LogModelView(models.Log, Session, name="Logs", category="Browse"))
         admin.add_view(views.JobModelView(jobs.BaseJob, Session, name="Jobs", category="Browse"))
 
@@ -76,442 +76,6 @@
 
         @app.context_processor
         def jinja_globals():
-=======
-        return self.render(
-            'airflow/code.html',
-            code_html=code_html, title=title, subtitle=cfg_loc)
-
-    @expose('/noaccess')
-    def noaccess(self):
-        return self.render('airflow/noaccess.html')
-
-    @expose('/headers')
-    def headers(self):
-        d = {k: v for k, v in request.headers}
-        if hasattr(current_user, 'is_superuser'):
-            d['is_superuser'] = current_user.is_superuser()
-            d['data_profiling'] = current_user.data_profiling()
-            d['is_anonymous'] = current_user.is_anonymous()
-            d['is_authenticated'] = current_user.is_authenticated()
-        return Response(
-            response=json.dumps(d, indent=4),
-            status=200, mimetype="application/json")
-
-    @expose('/login', methods=['GET', 'POST'])
-    def login(self):
-        return login.login(self, request)
-
-    @expose('/logout')
-    def logout(self):
-        logout_user()
-        return redirect(url_for('admin.index'))
-
-    @expose('/rendered')
-    @login_required
-    def rendered(self):
-        dag_id = request.args.get('dag_id')
-        task_id = request.args.get('task_id')
-        execution_date = request.args.get('execution_date')
-        dttm = dateutil.parser.parse(execution_date)
-        form = DateTimeForm(data={'execution_date': dttm})
-        dag = dagbag.get_dag(dag_id)
-        task = copy.copy(dag.get_task(task_id))
-        ti = models.TaskInstance(task=task, execution_date=dttm)
-        try:
-            ti.render_templates()
-        except Exception as e:
-            flash("Error rendering template: " + str(e), "error")
-        title = "Rendered Template"
-        html_dict = {}
-        for template_field in task.__class__.template_fields:
-            content = getattr(task, template_field)
-            if template_field in attr_renderer:
-                html_dict[template_field] = attr_renderer[template_field](content)
-            else:
-                html_dict[template_field] = (
-                    "<pre><code>" + str(content) + "</pre></code>")
-
-        return self.render(
-            'airflow/ti_code.html',
-            html_dict=html_dict,
-            dag=dag,
-            task_id=task_id,
-            execution_date=execution_date,
-            form=form,
-            title=title,)
-
-    @expose('/log')
-    @login_required
-    def log(self):
-        BASE_LOG_FOLDER = os.path.expanduser(
-            conf.get('core', 'BASE_LOG_FOLDER'))
-        dag_id = request.args.get('dag_id')
-        task_id = request.args.get('task_id')
-        execution_date = request.args.get('execution_date')
-        dag = dagbag.get_dag(dag_id)
-        log_relative = "{dag_id}/{task_id}/{execution_date}".format(
-            **locals())
-        loc = os.path.join(BASE_LOG_FOLDER, log_relative)
-        loc = loc.format(**locals())
-        log = ""
-        TI = models.TaskInstance
-        session = Session()
-        dttm = dateutil.parser.parse(execution_date)
-        ti = session.query(TI).filter(
-            TI.dag_id == dag_id, TI.task_id == task_id,
-            TI.execution_date == dttm).first()
-        dttm = dateutil.parser.parse(execution_date)
-        form = DateTimeForm(data={'execution_date': dttm})
-
-        if ti:
-            host = ti.hostname
-            log_loaded = False
-
-            if socket.gethostname() == host:
-                try:
-                    f = open(loc)
-                    log += "".join(f.readlines())
-                    f.close()
-                    log_loaded = True
-                except:
-                    log = "*** Log file isn't where expected.\n".format(loc)
-            else:
-                WORKER_LOG_SERVER_PORT = \
-                    conf.get('celery', 'WORKER_LOG_SERVER_PORT')
-                url = os.path.join(
-                    "http://{host}:{WORKER_LOG_SERVER_PORT}/log", log_relative
-                    ).format(**locals())
-                log += "*** Log file isn't local.\n"
-                log += "*** Fetching here: {url}\n".format(**locals())
-                try:
-                    import requests
-                    log += '\n' + requests.get(url).text
-                    log_loaded = True
-                except:
-                    log += "*** Failed to fetch log file from worker.\n".format(
-                        **locals())
-
-            # try to load log backup from S3
-            s3_log_folder = conf.get('core', 'S3_LOG_FOLDER')
-            if not log_loaded and s3_log_folder.startswith('s3:'):
-                import boto
-                s3 = boto.connect_s3()
-                s3_log_loc = os.path.join(
-                    conf.get('core', 'S3_LOG_FOLDER'), log_relative)
-                log += '*** Fetching log from S3: {}\n'.format(s3_log_loc)
-                log += ('*** Note: S3 logs are only available once '
-                        'tasks have completed.\n')
-                bucket, key = s3_log_loc.lstrip('s3:/').split('/', 1)
-                s3_key = boto.s3.key.Key(s3.get_bucket(bucket), key)
-                if s3_key.exists():
-                    log += '\n' + s3_key.get_contents_as_string().decode()
-                else:
-                    log += '*** No log found on S3.\n'
-
-            session.commit()
-            session.close()
-        log = log.decode('utf-8') if PY2 else log
-
-        title = "Log"
-
-        return self.render(
-            'airflow/ti_code.html',
-            code=log, dag=dag, title=title, task_id=task_id,
-            execution_date=execution_date, form=form)
-
-    @expose('/task')
-    @login_required
-    def task(self):
-        dag_id = request.args.get('dag_id')
-        task_id = request.args.get('task_id')
-        # Carrying execution_date through, even though it's irrelevant for
-        # this context
-        execution_date = request.args.get('execution_date')
-        dttm = dateutil.parser.parse(execution_date)
-        form = DateTimeForm(data={'execution_date': dttm})
-        dag = dagbag.get_dag(dag_id)
-        if not dag or task_id not in dag.task_ids:
-            flash(
-                "Task [{}.{}] doesn't seem to exist"
-                " at the moment".format(dag_id, task_id),
-                "error")
-            return redirect('/admin/')
-        task = dag.get_task(task_id)
-        task = copy.copy(task)
-        task.resolve_template_files()
-
-        attributes = []
-        for attr_name in dir(task):
-            if not attr_name.startswith('_'):
-                attr = getattr(task, attr_name)
-                if type(attr) != type(self.task) and \
-                        attr_name not in attr_renderer:
-                    attributes.append((attr_name, str(attr)))
-
-        title = "Task Details"
-        # Color coding the special attributes that are code
-        special_attrs_rendered = {}
-        for attr_name in attr_renderer:
-            if hasattr(task, attr_name):
-                source = getattr(task, attr_name)
-                special_attrs_rendered[attr_name] = attr_renderer[attr_name](source)
-
-        return self.render(
-            'airflow/task.html',
-            attributes=attributes,
-            task_id=task_id,
-            execution_date=execution_date,
-            special_attrs_rendered=special_attrs_rendered,
-            form=form,
-            dag=dag, title=title)
-
-    @expose('/action')
-    @login_required
-    def action(self):
-        action = request.args.get('action')
-        dag_id = request.args.get('dag_id')
-        task_id = request.args.get('task_id')
-        origin = request.args.get('origin')
-        dag = dagbag.get_dag(dag_id)
-        task = dag.get_task(task_id)
-
-        execution_date = request.args.get('execution_date')
-        execution_date = dateutil.parser.parse(execution_date)
-        confirmed = request.args.get('confirmed') == "true"
-        upstream = request.args.get('upstream') == "true"
-        downstream = request.args.get('downstream') == "true"
-        future = request.args.get('future') == "true"
-        past = request.args.get('past') == "true"
-
-        if action == "run":
-            from airflow.executors import DEFAULT_EXECUTOR as executor
-            from airflow.executors import CeleryExecutor
-            if not isinstance(executor, CeleryExecutor):
-                flash("Only works with the CeleryExecutor, sorry", "error")
-                return redirect(origin)
-            force = request.args.get('force') == "true"
-            deps = request.args.get('deps') == "true"
-            ti = models.TaskInstance(task=task, execution_date=execution_date)
-            executor.start()
-            executor.queue_task_instance(
-                ti, force=force, ignore_dependencies=deps)
-            executor.heartbeat()
-            flash(
-                "Sent {} to the message queue, "
-                "it should start any moment now.".format(ti))
-            return redirect(origin)
-
-        elif action == 'clear':
-            dag = dag.sub_dag(
-                task_regex=r"^{0}$".format(task_id),
-                include_downstream=downstream,
-                include_upstream=upstream)
-
-            end_date = execution_date if not future else None
-            start_date = execution_date if not past else None
-            if confirmed:
-
-                count = dag.clear(
-                    start_date=start_date,
-                    end_date=end_date)
-
-                flash("{0} task instances have been cleared".format(count))
-                return redirect(origin)
-            else:
-                tis = dag.clear(
-                    start_date=start_date,
-                    end_date=end_date,
-                    dry_run=True)
-                if not tis:
-                    flash("No task instances to clear", 'error')
-                    response = redirect(origin)
-                else:
-                    details = "\n".join([str(t) for t in tis])
-
-                    response = self.render(
-                        'airflow/confirm.html',
-                        message=(
-                            "Here's the list of task instances you are about "
-                            "to clear:"),
-                        details=details,)
-
-                return response
-        elif action == 'success':
-            MAX_PERIODS = 1000
-
-            # Flagging tasks as successful
-            session = settings.Session()
-            task_ids = [task_id]
-            end_date = ((dag.latest_execution_date or datetime.now())
-                        if future else execution_date)
-
-            if 'start_date' in dag.default_args:
-                start_date = dag.default_args['start_date']
-            elif dag.start_date:
-                start_date = dag.start_date
-            else:
-                start_date = execution_date
-
-            if execution_date < start_date or end_date < start_date:
-                flash("Selected date before DAG start date", 'error')
-                return redirect(origin)
-
-            start_date = execution_date if not past else start_date
-
-            if downstream:
-                task_ids += [
-                    t.task_id
-                    for t in task.get_flat_relatives(upstream=False)]
-            if upstream:
-                task_ids += [
-                    t.task_id
-                    for t in task.get_flat_relatives(upstream=True)]
-            TI = models.TaskInstance
-            dates = utils.date_range(start_date, end_date)
-            tis = session.query(TI).filter(
-                TI.dag_id == dag_id,
-                TI.execution_date.in_(dates),
-                TI.task_id.in_(task_ids)).all()
-            tis_to_change = session.query(TI).filter(
-                TI.dag_id == dag_id,
-                TI.execution_date.in_(dates),
-                TI.task_id.in_(task_ids),
-                TI.state != State.SUCCESS).all()
-            tasks = list(product(task_ids, dates))
-            tis_to_create = list(
-                set(tasks) -
-                set([(ti.task_id, ti.execution_date) for ti in tis]))
-
-            tis_all_altered = list(chain(
-                [(ti.task_id, ti.execution_date) for ti in tis_to_change],
-                tis_to_create))
-
-            if len(tis_all_altered) > MAX_PERIODS:
-                flash("Too many tasks at once (>{0})".format(
-                    MAX_PERIODS), 'error')
-                return redirect(origin)
-
-            if confirmed:
-                for ti in tis_to_change:
-                    ti.state = State.SUCCESS
-                session.commit()
-
-                for task_id, task_execution_date in tis_to_create:
-                    ti = TI(
-                        task=dag.get_task(task_id),
-                        execution_date=task_execution_date,
-                        state=State.SUCCESS)
-                    session.add(ti)
-                    session.commit()
-
-                session.commit()
-                session.close()
-                flash("Marked success on {} task instances".format(
-                    len(tis_all_altered)))
-
-                return redirect(origin)
-            else:
-                if not tis_all_altered:
-                    flash("No task instances to mark as successful", 'error')
-                    response = redirect(origin)
-                else:
-                    tis = []
-                    for task_id, task_execution_date in tis_all_altered:
-                        tis.append(TI(
-                            task=dag.get_task(task_id),
-                            execution_date=task_execution_date,
-                            state=State.SUCCESS))
-                    details = "\n".join([str(t) for t in tis])
-
-                    response = self.render(
-                        'airflow/confirm.html',
-                        message=(
-                            "Here's the list of task instances you are about "
-                            "to mark as successful:"),
-                        details=details,)
-                return response
-
-    @expose('/tree')
-    @login_required
-    @wwwutils.gzipped
-    def tree(self):
-        dag_id = request.args.get('dag_id')
-        blur = conf.getboolean('webserver', 'demo_mode')
-        dag = dagbag.get_dag(dag_id)
-        root = request.args.get('root')
-        if root:
-            dag = dag.sub_dag(
-                task_regex=root,
-                include_downstream=False,
-                include_upstream=True)
-
-        session = settings.Session()
-
-        start_date = dag.start_date
-        if not start_date and 'start_date' in dag.default_args:
-            start_date = dag.default_args['start_date']
-
-        base_date = request.args.get('base_date')
-        num_runs = request.args.get('num_runs')
-        num_runs = int(num_runs) if num_runs else 25
-
-        if not base_date:
-            # New DAGs will not have a latest execution date
-            if dag.latest_execution_date:
-                base_date = dag.latest_execution_date + 2 * dag.schedule_interval
-            else:
-                base_date = datetime.now()
-        else:
-            base_date = dateutil.parser.parse(base_date)
-
-        start_date = dag.start_date
-        if not start_date and 'start_date' in dag.default_args:
-            start_date = dag.default_args['start_date']
-
-        # if a specific base_date is requested, don't round it
-        if not request.args.get('base_date'):
-            if start_date:
-                base_date = utils.round_time(
-                    base_date, dag.schedule_interval, start_date)
-            else:
-                base_date = utils.round_time(base_date, dag.schedule_interval)
-
-        form = TreeForm(data={'base_date': base_date, 'num_runs': num_runs})
-
-        from_date = (base_date - (num_runs * dag.schedule_interval))
-
-        dates = utils.date_range(
-            from_date, base_date, dag.schedule_interval)
-        task_instances = {}
-        for ti in dag.get_task_instances(session, from_date):
-            task_instances[(ti.task_id, ti.execution_date)] = ti
-
-        expanded = []
-
-        # The default recursion traces every path so that tree view has full
-        # expand/collapse functionality. After 5,000 nodes we stop and fall
-        # back on a quick DFS search for performance. See PR #320.
-        node_count = [0]
-        node_limit = 5000 / max(1, len(dag.roots))
-
-        def recurse_nodes(task, visited):
-            visited.add(task)
-            node_count[0] += 1
-
-            children = [
-                recurse_nodes(t, visited) for t in task.upstream_list
-                if node_count[0] < node_limit or t not in visited]
-
-            # D3 tree uses children vs _children to define what is
-            # expanded or not. The following block makes it such that
-            # repeated nodes are collapsed by default.
-            children_key = 'children'
-            if task.task_id not in expanded:
-                expanded.append(task.task_id)
-            elif children:
-                children_key = "_children"
-
->>>>>>> 34ac16ea
             return {
                 'hostname': socket.gethostname(),
             }
