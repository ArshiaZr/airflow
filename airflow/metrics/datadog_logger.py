--- conflicted
+++ resolved
@@ -23,11 +23,7 @@
 from typing import TYPE_CHECKING, Callable, TypeVar, cast
 
 from airflow.configuration import conf
-<<<<<<< HEAD
-from airflow.exceptions import AirflowProviderDeprecationWarning
-=======
 from airflow.metrics.base_stats_logger import StatsLogger
->>>>>>> 570ac74d
 from airflow.metrics.protocols import Timer
 from airflow.metrics.validators import (
     PatternAllowListValidator,
@@ -151,17 +147,9 @@
 
         if self.metrics_validator.test(full_metric_name):
             if isinstance(dt, datetime.timedelta):
-<<<<<<< HEAD
-                if metrics_consistency_on:
-                    dt = dt.total_seconds() * 1000.0
-                else:
-                    dt = dt.total_seconds()
-            return self.dogstatsd.timing(metric=stat, value=dt, tags=tags)
-=======
                 dt = dt.total_seconds() * 1000.0
             return self.dogstatsd.timing(metric=full_metric_name, value=dt, tags=tags)
 
->>>>>>> 570ac74d
         return None
 
     @prepare_metric_name_with_tags
