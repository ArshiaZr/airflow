--- conflicted
+++ resolved
@@ -268,14 +268,10 @@
         self.__dict__['metastore'] = self.get_metastore_client()
 
     def get_metastore_client(self):
-<<<<<<< HEAD
         from thrift.transport import TSocket, TTransport
         from thrift.protocol import TBinaryProtocol
         from hive_service import ThriftHive
-        '''
-=======
-        """
->>>>>>> e38bff9d
+        """
         Returns a Hive thrift client.
         """
         ms = self.metastore_conn
@@ -396,7 +392,6 @@
 
         return max([p[field] for p in parts])
 
-
     def table_exists(self, table_name, db='default'):
         """
         Check if table exists
@@ -415,23 +410,12 @@
 
 
 class HiveServer2Hook(BaseHook):
-<<<<<<< HEAD
-    '''
+    """
     Wrapper around the impala library
-=======
-    """
-    Wrapper around the pyhs2 library
->>>>>>> e38bff9d
 
     Note that the default authMechanism is PLAIN, to override it you
     can specify it in the ``extra`` of your connection in the UI as in
-<<<<<<< HEAD
-    ``{"authMechanism": "NOSASL"}``. Refer to impyla for more details.
-    '''
-=======
-    ``{"authMechanism": "PLAIN"}``. Refer to the pyhs2 for more details.
     """
->>>>>>> e38bff9d
     def __init__(self, hiveserver2_conn_id='hiveserver2_default'):
         self.hiveserver2_conn_id = hiveserver2_conn_id
 
